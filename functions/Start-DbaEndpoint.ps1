﻿#ValidationTags#Messaging,FlowControl,Pipeline,CodeStyle#
function Start-DbaEndpoint {
<#
    .SYNOPSIS
        Starts endpoints on a SQL Server instance.

    .DESCRIPTION
        Starts endpoints on a SQL Server instance.

    .PARAMETER SqlInstance
        SQL Server name or SMO object representing the SQL Server to connect to. This can be a collection and receive pipeline input to allow the function
        to be executed against multiple SQL Server instances.

    .PARAMETER SqlCredential
        Login to the target instance using alternative credentials. Windows and SQL Authentication supported. Accepts credential objects (Get-Credential)

    .PARAMETER Endpoint
        Only start specific endpoints.

    .PARAMETER AllEndpoints
        Start all endpoints on an instance, ignoring the packaged endpoints: AlwaysOn_health, system_health, telemetry_xevents.

    .PARAMETER InputObject
        Internal parameter to support piping from Get-Endpoint

    .PARAMETER WhatIf
        Shows what would happen if the command were to run. No actions are actually performed.

    .PARAMETER Confirm
        Prompts you for confirmation before executing any changing operations within the command.

    .PARAMETER EnableException
        By default, when something goes wrong we try to catch it, interpret it and give you a friendly warning message.
        This avoids overwhelming you with "sea of red" exceptions, but is inconvenient because it basically disables advanced scripting.
        Using this switch turns this "nice by default" feature off and enables you to catch exceptions with your own try/catch.

    .NOTES
        Tags: Endpoint
        Author: Chrissy LeMaire (@cl), netnerds.net

        Website: https://dbatools.io
        Copyright: (c) 2018 by dbatools, licensed under MIT
        License: MIT https://opensource.org/licenses/MIT

    .LINK
        https://dbatools.io/Start-DbaEndpoint

    .EXAMPLE
        PS C:\> Start-DbaEndpoint -SqlInstance sqlserver2012 -AllEndpoints
<<<<<<< HEAD
        
=======

>>>>>>> addfa59b
        Starts all endpoints on the sqlserver2014 instance.

    .EXAMPLE
        PS C:\> Start-DbaEndpoint -SqlInstance sqlserver2012 -Endpoint endpoint1,endpoint2
<<<<<<< HEAD
        
=======

>>>>>>> addfa59b
        Starts the endpoint1 and endpoint2 endpoints.

    .EXAMPLE
        PS C:\> Get-Endpoint -SqlInstance sqlserver2012 -Endpoint endpoint1 | Start-DbaEndpoint
<<<<<<< HEAD
        
=======

>>>>>>> addfa59b
        Starts the endpoints returned from the Get-Endpoint function.

#>
    [CmdletBinding(SupportsShouldProcess, ConfirmImpact = 'Low')]
    param (
        [DbaInstanceParameter[]]$SqlInstance,
        [PSCredential]$SqlCredential,
        [string[]]$EndPoint,
        [switch]$AllEndpoints,
        [parameter(ValueFromPipeline)]
        [Microsoft.SqlServer.Management.Smo.Endpoint[]]$InputObject,
        [switch]$EnableException
    )

    process {
        if ((Test-Bound -ParameterName SqlInstance) -And (Test-Bound -Not -ParameterName Endpoint, AllEndpoints)) {
            Stop-Function -Message "You must specify AllEndpoints or Endpoint when using the SqlInstance parameter."
            return
        }
        foreach ($instance in $SqlInstance) {
            $InputObject += Get-DbaEndpoint -SqlInstance $instance -SqlCredential $SqlCredential -EndPoint $Endpoint
        }

        foreach ($ep in $InputObject) {
            try {
                if ($Pscmdlet.ShouldProcess($ep.Parent.Name, "Starting $ep")) {
                    $ep.Start()
                    $ep
                }
            }
            catch {
                Stop-Function -Message "Failure" -ErrorRecord $_ -Continue
            }
        }
    }
}<|MERGE_RESOLUTION|>--- conflicted
+++ resolved
@@ -47,29 +47,17 @@
 
     .EXAMPLE
         PS C:\> Start-DbaEndpoint -SqlInstance sqlserver2012 -AllEndpoints
-<<<<<<< HEAD
-        
-=======
 
->>>>>>> addfa59b
         Starts all endpoints on the sqlserver2014 instance.
 
     .EXAMPLE
         PS C:\> Start-DbaEndpoint -SqlInstance sqlserver2012 -Endpoint endpoint1,endpoint2
-<<<<<<< HEAD
-        
-=======
 
->>>>>>> addfa59b
         Starts the endpoint1 and endpoint2 endpoints.
 
     .EXAMPLE
         PS C:\> Get-Endpoint -SqlInstance sqlserver2012 -Endpoint endpoint1 | Start-DbaEndpoint
-<<<<<<< HEAD
-        
-=======
 
->>>>>>> addfa59b
         Starts the endpoints returned from the Get-Endpoint function.
 
 #>
