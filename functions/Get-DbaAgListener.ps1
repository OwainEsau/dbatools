function Get-DbaAgListener {
<#
    .SYNOPSIS
        Outputs the name of the Listener for the Availability Group(s) found on the server.
        
    .DESCRIPTION
        Default view provides most common set of properties for information on the database in an Availability Group(s).
        
        Information returned on the database will be specific to that replica, whether it is primary or a secondary.
        
        This command will return an SMO object, but it is the AvailabilityDatabases object  and not the Server.Databases object.
        
    .PARAMETER SqlInstance
<<<<<<< HEAD
        The SQL Server instance. Server version must be SQL Server version 2012 or higher.
        
=======
        The target SQL Server instance or instances. Server version must be SQL Server version 2012 or higher.

>>>>>>> 6cef68c5
    .PARAMETER SqlCredential
        Allows you to login to servers using SQL Logins instead of Windows Authentication (AKA Integrated or Trusted).
        
    .PARAMETER AvailabilityGroup
        Specify the Availability Group name that you want to get information on.
        
    .PARAMETER Listener
        Specify the Listener name that you want to get information on.
        
    .PARAMETER InputObject
        Piped in Availability Group objects
        
    .PARAMETER EnableException
        By default, when something goes wrong we try to catch it, interpret it and give you a friendly warning message.
        This avoids overwhelming you with "sea of red" exceptions, but is inconvenient because it basically disables advanced scripting.
        Using this switch turns this "nice by default" feature off and enables you to catch exceptions with your own try/catch.
        
    .NOTES
        Tags: AG, AvailabilityGroup, Listener
        Author: Viorel Ciucu (@viorelciucu)
        
        Website: https://dbatools.io
        Copyright: (c) 2018 by dbatools, licensed under MIT
        License: MIT https://opensource.org/licenses/MIT
        
    .LINK
        https://dbatools.io/Get-DbaAgListener
        
    .EXAMPLE
        PS C:\> Get-DbaAgListener -SqlInstance sqlserver2014a
        
        Returns basic information on the listener found on sqlserver2014a
        
    .EXAMPLE
        PS C:\> Get-DbaAgListener -SqlInstance sqlserver2014a -AvailabilityGroup AG-a
        
        Returns basic information on the listener found on sqlserver2014a in the Availability Group AG-a

#>
    [CmdletBinding()]
    param (
        [Alias("ServerInstance", "SqlServer")]
        [DbaInstanceParameter[]]$SqlInstance,
        [PSCredential]$SqlCredential,
        [parameter(ValueFromPipeline)]
        [string[]]$AvailabilityGroup,
        [string[]]$Listener,
        [object[]]$InputObject,
        [Alias('Silent')]
        [switch]$EnableException
    )
    process {
        foreach ($instance in $SqlInstance) {
            $InputObject += Get-DbaAvailabilityGroup -SqlInstance $instance -SqlCredential $SqlCredential -AvailabilityGroup $AvailabilityGroup
        }
        if (Test-Bound -ParameterName Listener) {
            $InputObject = $InputObject | Where-Object { $_.AvailabilityGroupListeners.Name -contains $Listener }
        }

        $defaults = 'ComputerName', 'InstanceName', 'SqlInstance', 'AvailabilityGroup', 'Name', 'PortNumber', 'ClusterIPConfiguration'
        foreach ($aglistener in $InputObject.AvailabilityGroupListeners) {
            $server = $aglistener.Parent.Parent
            Add-Member -Force -InputObject $aglistener -MemberType NoteProperty -Name ComputerName -value $server.ComputerName
            Add-Member -Force -InputObject $aglistener -MemberType NoteProperty -Name InstanceName -value $server.ServiceName
            Add-Member -Force -InputObject $aglistener -MemberType NoteProperty -Name SqlInstance -value $server.DomainInstanceName
            Add-Member -Force -InputObject $aglistener -MemberType NoteProperty -Name AvailabilityGroup -value $aglistener.Parent.Name
            Select-DefaultView -InputObject $aglistener -Property $defaults
        }
    }
}<|MERGE_RESOLUTION|>--- conflicted
+++ resolved
@@ -11,13 +11,8 @@
         This command will return an SMO object, but it is the AvailabilityDatabases object  and not the Server.Databases object.
         
     .PARAMETER SqlInstance
-<<<<<<< HEAD
-        The SQL Server instance. Server version must be SQL Server version 2012 or higher.
-        
-=======
         The target SQL Server instance or instances. Server version must be SQL Server version 2012 or higher.
 
->>>>>>> 6cef68c5
     .PARAMETER SqlCredential
         Allows you to login to servers using SQL Logins instead of Windows Authentication (AKA Integrated or Trusted).
         
