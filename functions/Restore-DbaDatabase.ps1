--- conflicted
+++ resolved
@@ -135,11 +135,7 @@
     .PARAMETER Recover
         If set will perform recovery on the indicated database
 
-<<<<<<< HEAD
-    .PARAMETER Silent
-=======
 	.PARAMETER Silent
->>>>>>> fbed729c
         Replaces user friendly yellow warnings with bloody red exceptions of doom!
         Use this if you want the function to throw terminating errors you want to catch.
     
