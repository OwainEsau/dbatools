﻿function Get-DbaDbCertificate {
<#
    .SYNOPSIS
        Gets database certificates

    .DESCRIPTION
        Gets database certificates

    .PARAMETER SqlInstance
        The target SQL Server instance

    .PARAMETER SqlCredential
        Allows you to login to SQL Server using alternative credentials

    .PARAMETER Database
        Get certificate from specific database

    .PARAMETER ExcludeDatabase
        Database(s) to ignore when retrieving certificates.
<<<<<<< HEAD
    
    .PARAMETER InputObject
        Allows piping from Get-DbaDatabase.
    
=======

>>>>>>> addfa59b
    .PARAMETER Certificate
        Get specific certificate

    .PARAMETER EnableException
        By default, when something goes wrong we try to catch it, interpret it and give you a friendly warning message.
        This avoids overwhelming you with "sea of red" exceptions, but is inconvenient because it basically disables advanced scripting.
        Using this switch turns this "nice by default" feature off and enables you to catch exceptions with your own try/catch.

    .NOTES
        Tags: Certificate
        Author: Chrissy LeMaire (@cl), netnerds.net

        Website: https://dbatools.io
        Copyright: (c) 2018 by dbatools, licensed under MIT
        License: MIT https://opensource.org/licenses/MIT

    .EXAMPLE
        PS C:\> Get-DbaDbCertificate -SqlInstance sql2016

        Gets all certificates

    .EXAMPLE
        PS C:\> Get-DbaDbCertificate -SqlInstance Server1 -Database db1

        Gets the certificate for the db1 database

    .EXAMPLE
        PS C:\> Get-DbaDbCertificate -SqlInstance Server1 -Database db1 -Certificate cert1

        Gets the cert1 certificate within the db1 database

#>
    [CmdletBinding()]
    param (
        [Alias("ServerInstance", "SqlServer")]
        [DbaInstanceParameter[]]$SqlInstance,
        [PSCredential]$SqlCredential,
        [string[]]$Database,
        [string[]]$ExcludeDatabase,
        # sometimes it's text, other times cert
        [object[]]$Certificate,
        [parameter(ValueFromPipeline)]
        [Microsoft.SqlServer.Management.Smo.Database[]]$InputObject,
        [switch]$EnableException
    )
    begin {
        Test-DbaDeprecation -DeprecatedOn "1.0.0" -Alias Get-DbaDatabaseCertificate
    }
    process {
        $InputObject += Get-DbaDatabase -SqlInstance $SqlInstance -SqlCredential $SqlCredential -Database $Database -ExcludeDatabase $ExcludeDatabase
        
        foreach ($db in $InputObject) {
            if (!$db.IsAccessible) {
                Write-Message -Level Warning -Message "$db is not accessible, skipping"
                continue
            }
            $dbName = $db.Name
            $currentdb = $server.Databases[$dbName]
            
            if ($null -eq $currentdb) {
                Write-Message -Message "Database '$db' does not exist on $instance" -Target $currentdb -Level Verbose
                continue
            }
            
            if ($null -eq $currentdb.Certificates) {
                Write-Message -Message "No certificate exists in the $db database on $instance" -Target $currentdb -Level Verbose
                continue
            }
            
            $certs = $currentdb.Certificates
            if ($Certificate) {
                $certs = $certs | Where-Object Name -in $Certificate
            }
            
            foreach ($cert in $certs) {
                
                Add-Member -Force -InputObject $cert -MemberType NoteProperty -Name ComputerName -value $server.ComputerName
                Add-Member -Force -InputObject $cert -MemberType NoteProperty -Name InstanceName -value $server.ServiceName
                Add-Member -Force -InputObject $cert -MemberType NoteProperty -Name SqlInstance -value $server.DomainInstanceName
                Add-Member -Force -InputObject $cert -MemberType NoteProperty -Name Database -value $currentdb.Name
                
                Select-DefaultView -InputObject $cert -Property ComputerName, InstanceName, SqlInstance, Database, Name, Subject, StartDate, ActiveForServiceBrokerDialog, ExpirationDate, Issuer, LastBackupDate, Owner, PrivateKeyEncryptionType, Serial
            }
        }
    }
}<|MERGE_RESOLUTION|>--- conflicted
+++ resolved
@@ -1,61 +1,57 @@
-﻿function Get-DbaDbCertificate {
+function Get-DbaDbCertificate {
 <#
     .SYNOPSIS
         Gets database certificates
-
+        
     .DESCRIPTION
         Gets database certificates
-
+        
     .PARAMETER SqlInstance
         The target SQL Server instance
-
+        
     .PARAMETER SqlCredential
         Allows you to login to SQL Server using alternative credentials
-
+        
     .PARAMETER Database
         Get certificate from specific database
-
+        
     .PARAMETER ExcludeDatabase
         Database(s) to ignore when retrieving certificates.
-<<<<<<< HEAD
     
     .PARAMETER InputObject
         Allows piping from Get-DbaDatabase.
     
-=======
-
->>>>>>> addfa59b
     .PARAMETER Certificate
         Get specific certificate
-
+        
     .PARAMETER EnableException
         By default, when something goes wrong we try to catch it, interpret it and give you a friendly warning message.
         This avoids overwhelming you with "sea of red" exceptions, but is inconvenient because it basically disables advanced scripting.
         Using this switch turns this "nice by default" feature off and enables you to catch exceptions with your own try/catch.
-
+        
     .NOTES
         Tags: Certificate
         Author: Chrissy LeMaire (@cl), netnerds.net
-
+        
         Website: https://dbatools.io
         Copyright: (c) 2018 by dbatools, licensed under MIT
         License: MIT https://opensource.org/licenses/MIT
-
+        
     .EXAMPLE
         PS C:\> Get-DbaDbCertificate -SqlInstance sql2016
-
+        
         Gets all certificates
-
+        
     .EXAMPLE
         PS C:\> Get-DbaDbCertificate -SqlInstance Server1 -Database db1
-
+        
         Gets the certificate for the db1 database
-
+        
     .EXAMPLE
         PS C:\> Get-DbaDbCertificate -SqlInstance Server1 -Database db1 -Certificate cert1
-
+        
         Gets the cert1 certificate within the db1 database
-
+        
 #>
     [CmdletBinding()]
     param (
@@ -65,6 +61,7 @@
         [string[]]$Database,
         [string[]]$ExcludeDatabase,
         # sometimes it's text, other times cert
+
         [object[]]$Certificate,
         [parameter(ValueFromPipeline)]
         [Microsoft.SqlServer.Management.Smo.Database[]]$InputObject,
