function Export-DbaDacPackage {
    <#
        .SYNOPSIS
            Exports a dacpac from a server.

        .DESCRIPTION
            Using SQLPackage, export a dacpac from an instance of SQL Server.

            Note - Extract from SQL Server is notoriously flaky - for example if you have three part references to external databases it will not work.

            For help with the extract action parameters and properties, refer to https://msdn.microsoft.com/en-us/library/hh550080(v=vs.103).aspx

        .PARAMETER SqlInstance
            SQL Server name or SMO object representing the SQL Server to connect to and publish to.

        .PARAMETER SqlCredential
            Allows you to login to servers using alternative logins instead Integrated, accepts Credential object created by Get-Credential

        .PARAMETER Path
            The directory where the .dacpac files will be exported to. Defaults to documents.

        .PARAMETER Database
            The database(s) to process - this list is auto-populated from the server. If unspecified, all databases will be processed.

        .PARAMETER ExcludeDatabase
            The database(s) to exclude - this list is auto-populated from the server

        .PARAMETER AllUserDatabases
            Run command against all user databases

        .PARAMETER ExtendedParameters
            Optional parameters used to extract the DACPAC. More information can be found at
            https://msdn.microsoft.com/en-us/library/hh550080.aspx

        .PARAMETER ExtendedProperties
            Optional properties used to extract the DACPAC. More information can be found at
            https://msdn.microsoft.com/en-us/library/hh550080.aspx

        .PARAMETER EnableException
            By default, when something goes wrong we try to catch it, interpret it and give you a friendly warning message.
            This avoids overwhelming you with "sea of red" exceptions, but is inconvenient because it basically disables advanced scripting.
            Using this switch turns this "nice by default" feature off and enables you to catch exceptions with your own try/catch.

        .NOTES
            Tags: Migration, Database, Dacpac
            Author: Richie lee (@bzzzt_io)

            Website: https://dbatools.io
            Copyright: (C) Chrissy LeMaire, clemaire@gmail.com
            License: MIT https://opensource.org/licenses/MIT

        .LINK
            https://dbatools.io/Export-DbaDacPackage

        .EXAMPLE
            PS C:\> Export-DbaDacPackage -SqlInstance sql2016 -Database SharePoint_Config

            Exports the dacpac for SharePoint_Config on sql2016 to $home\Documents\SharePoint_Config.dacpac

        .EXAMPLE
            PS C:\> $moreprops = "/p:VerifyExtraction=$true /p:CommandTimeOut=10"
            PS C:\> Export-DbaDacPackage -SqlInstance sql2016 -Database SharePoint_Config -Path C:\temp -ExtendedProperties $moreprops

            Sets the CommandTimeout to 10 then extracts the dacpac for SharePoint_Config on sql2016 to C:\temp\SharePoint_Config.dacpac then verifies extraction.
    #>
    [CmdletBinding()]
    param
    (
        [parameter(Mandatory, ValueFromPipeline)]
        [Alias("ServerInstance", "SqlServer")]
        [DbaInstance[]]$SqlInstance,
        [Alias("Credential")]
        [PSCredential]$SqlCredential,
        [object[]]$Database,
        [object[]]$ExcludeDatabase,
        [switch]$AllUserDatabases,
        [string]$Path = "$home\Documents",
        [string]$ExtendedParameters,
        [string]$ExtendedProperties,
        [switch]$EnableException
    )

    process {
        if ((Test-Bound -Not -ParameterName Database) -and (Test-Bound -Not -ParameterName ExcludeDatabase) -and (Test-Bound -Not -ParameterName AllUserDatabases)) {
            Stop-Function -Message "You must specify databases to execute against using either -Database, -ExcludeDatabase or -AllUserDatabases"
        }

        if (-not (Test-Path $Path)) {
            Stop-Function -Message "$Path doesn't exist or access denied"
        }

        # Convert $Path to absolute path because relative paths are problematic when you mix PowerShell commands
        # and System.IO.
        # This must happen after Test-Path because Resolve-Path will throw an exception if a path does not exist.
<<<<<<< HEAD
        $Path = (Resolve-Path $Path).ProviderPath
        
=======
        $Path = (Resolve-Path $Path).Path

>>>>>>> 9c309126
        if ((Get-Item $path) -isnot [System.IO.DirectoryInfo]) {
            Stop-Function -Message "Path must be a directory"
        }

        foreach ($instance in $sqlinstance) {

            try {
                Write-Message -Level Verbose -Message "Connecting to $instance."
                $server = Connect-SqlInstance -SqlInstance $instance -SqlCredential $sqlcredential
            }
            catch {
                Stop-Function -Message "Failure" -Category ConnectionError -ErrorRecord $_ -Target $instance -Continue
            }
            $cleaninstance = $instance.ToString().Replace('\', '-')

            $dbs = $server.Databases | Where-Object { $_.IsSystemObject -eq $false -and $_.IsAccessible }

            if ($Database) {
                $dbs = $dbs | Where-Object Name -in $Database
                if (-not $dbs.name) {
                    Stop-Function -Message "Database $Database does not exist on $instance" -Target $instance -Continue
                }
            }

            if ($ExcludeDatabase) {
                $dbs = $dbs | Where-Object Name -notin $ExcludeDatabase
            }

            foreach ($db in $dbs) {
                $dbname = $db.name
                $connstring = $server.ConnectionContext.ConnectionString.Replace('"', "'")
                if ($connstring -notmatch 'Database=') {
                    $connstring = "$connstring;Database=$dbname"
                }
                $filename = "$Path\$cleaninstance-$dbname.dacpac"
                Write-Message -Level Verbose -Message "Exporting $filename"
                Write-Message -Level Verbose -Message "Using connection string $connstring"

                $sqlPackageArgs = "/action:Extract /tf:""$filename"" /SourceConnectionString:""$connstring"" $ExtendedParameters $ExtendedProperties"
                $resultstime = [diagnostics.stopwatch]::StartNew()

                try {
                    $startprocess = New-Object System.Diagnostics.ProcessStartInfo
                    $startprocess.FileName = "$script:PSModuleRoot\bin\smo\sqlpackage.exe"
                    $startprocess.Arguments = $sqlPackageArgs
                    $startprocess.RedirectStandardError = $true
                    $startprocess.RedirectStandardOutput = $true
                    $startprocess.UseShellExecute = $false
                    $startprocess.CreateNoWindow = $true
                    $process = New-Object System.Diagnostics.Process
                    $process.StartInfo = $startprocess
                    $process.Start() | Out-Null
                    $stdout = $process.StandardOutput.ReadToEnd()
                    $stderr = $process.StandardError.ReadToEnd()
                    $process.WaitForExit()
                    Write-Message -level Verbose -Message "StandardOutput: $stdout"

                    [pscustomobject]@{
                        ComputerName = $server.ComputerName
                        InstanceName = $server.ServiceName
                        SqlInstance  = $server.DomainInstanceName
                        Database     = $dbname
                        Path         = $filename
                        Elapsed      = [prettytimespan]($resultstime.Elapsed)
                    } | Select-DefaultView -ExcludeProperty ComputerName, InstanceName
                }
                catch {
                    Stop-Function -Message "SQLPackage Failure" -ErrorRecord $_ -Continue
                }

                if ($process.ExitCode -ne 0) {
                    Stop-Function -Message "Standard output - $stderr" -Continue
                }
            }
        }
    }
    end {
        Test-DbaDeprecation -DeprecatedOn "1.0.0" -EnableException:$false -Alias Export-DbaDacpac
    }
}<|MERGE_RESOLUTION|>--- conflicted
+++ resolved
@@ -92,13 +92,8 @@
         # Convert $Path to absolute path because relative paths are problematic when you mix PowerShell commands
         # and System.IO.
         # This must happen after Test-Path because Resolve-Path will throw an exception if a path does not exist.
-<<<<<<< HEAD
         $Path = (Resolve-Path $Path).ProviderPath
         
-=======
-        $Path = (Resolve-Path $Path).Path
-
->>>>>>> 9c309126
         if ((Get-Item $path) -isnot [System.IO.DirectoryInfo]) {
             Stop-Function -Message "Path must be a directory"
         }
